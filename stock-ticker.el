--- conflicted
+++ resolved
@@ -6,11 +6,7 @@
 ;; Version: 0.1
 ;; Keywords: comms
 ;; URL: https://github.com/hagleitn/stock-ticker
-<<<<<<< HEAD
-;; Package-Requires: ((json "1.4") (s "1.9.0") (request "0.2.0"))
-=======
 ;; Package-Requires: ((s "1.9.0") (request "0.2.0"))
->>>>>>> f075a846
 
 ;; This program is free software; you can redistribute it and/or modify
 ;; it under the terms of the GNU General Public License as published by
